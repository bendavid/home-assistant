"""
Support for UPC ConnectBox router.

For more details about this platform, please refer to the documentation at
https://home-assistant.io/components/device_tracker.upc_connect/
"""
import asyncio
import logging
import xml.etree.ElementTree as ET

import aiohttp
import async_timeout
import voluptuous as vol

import homeassistant.helpers.config_validation as cv
from homeassistant.components.device_tracker import (
    DOMAIN, PLATFORM_SCHEMA, DeviceScanner)
from homeassistant.const import CONF_HOST, CONF_PASSWORD
from homeassistant.helpers.aiohttp_client import async_create_clientsession


_LOGGER = logging.getLogger(__name__)

DEFAULT_IP = '192.168.0.1'

PLATFORM_SCHEMA = PLATFORM_SCHEMA.extend({
    vol.Required(CONF_PASSWORD): cv.string,
    vol.Optional(CONF_HOST, default=DEFAULT_IP): cv.string,
})

CMD_LOGIN = 15
CMD_DEVICES = 123


@asyncio.coroutine
def async_get_scanner(hass, config):
    """Return the UPC device scanner."""
    scanner = UPCDeviceScanner(hass, config[DOMAIN])
    success_init = yield from scanner.async_login()

    return scanner if success_init else None


class UPCDeviceScanner(DeviceScanner):
    """This class queries a router running UPC ConnectBox firmware."""

    def __init__(self, hass, config):
        """Initialize the scanner."""
        self.hass = hass
        self.host = config[CONF_HOST]
        self.password = config[CONF_PASSWORD]

        self.data = {}
        self.token = None

        self.headers = {
            'X-Requested-With': 'XMLHttpRequest',
            'Referer': "http://{}/index.html".format(self.host),
            'User-Agent': ("Mozilla/5.0 (Windows NT 10.0; WOW64) "
                           "AppleWebKit/537.36 (KHTML, like Gecko) "
                           "Chrome/47.0.2526.106 Safari/537.36")
        }

        self.websession = async_create_clientsession(
            hass, cookie_jar=aiohttp.CookieJar(unsafe=True, loop=hass.loop))

    @asyncio.coroutine
    def async_scan_devices(self):
        """Scan for new devices and return a list with found device IDs."""
        if self.token is None:
            reconnect = yield from self.async_login()
            if not reconnect:
                _LOGGER.error("Not connected to %s", self.host)
                return []

        raw = yield from self._async_ws_function(CMD_DEVICES)
<<<<<<< HEAD

        try:
            xml_root = ET.fromstring(raw)
            return [mac.text for mac in xml_root.iter('MACAddr')]
        except (ET.ParseError, TypeError):
            _LOGGER.warning("Can't read device from %s", self.host)
            self.token = None

        return []
=======
        if raw is None:
            _LOGGER.warning("Can't read device from %s", self.host)
            return

        xml_root = ET.fromstring(raw)
        return [mac.text for mac in xml_root.iter('MACAddr')]
>>>>>>> 2625fee8

    @asyncio.coroutine
    def async_get_device_name(self, device):
        """The firmware doesn't save the name of the wireless device."""
        return None

    @asyncio.coroutine
    def async_login(self):
        """Login into firmware and get first token."""
        response = None
        try:
            # get first token
            with async_timeout.timeout(10, loop=self.hass.loop):
                response = yield from self.websession.get(
                    "http://{}/common_page/login.html".format(self.host)
                )

            yield from response.text()
            self.token = response.cookies['sessionToken'].value

            # login
            data = yield from self._async_ws_function(CMD_LOGIN, {
                'Username': 'NULL',
                'Password': self.password,
            })

            # successfull?
            if data is not None:
                return True
            return False

        except (asyncio.TimeoutError, aiohttp.errors.ClientError):
            _LOGGER.error("Can not load login page from %s", self.host)
            return False

        finally:
            if response is not None:
                yield from response.release()

    @asyncio.coroutine
    def _async_ws_function(self, function, additional_form=None):
        """Execute a command on UPC firmware webservice."""
        form_data = {
            'token': self.token,
            'fun': function
        }

        if additional_form:
            form_data.update(additional_form)

        response = None
        try:
            with async_timeout.timeout(10, loop=self.hass.loop):
                response = yield from self.websession.post(
                    "http://{}/xml/getter.xml".format(self.host),
                    data=form_data,
                    headers=self.headers
                )

                # error on UPC webservice
                if response.status != 200:
                    _LOGGER.warning(
                        "Error %d on %s.", response.status, function)
                    self.token = None
                    return

                # load data, store token for next request
                raw = yield from response.text()
                self.token = response.cookies['sessionToken'].value

                return raw

        except (asyncio.TimeoutError, aiohttp.errors.ClientError):
            _LOGGER.error("Error on %s", function)
            self.token = None

        finally:
            if response is not None:
                yield from response.release()<|MERGE_RESOLUTION|>--- conflicted
+++ resolved
@@ -74,7 +74,6 @@
                 return []
 
         raw = yield from self._async_ws_function(CMD_DEVICES)
-<<<<<<< HEAD
 
         try:
             xml_root = ET.fromstring(raw)
@@ -82,16 +81,7 @@
         except (ET.ParseError, TypeError):
             _LOGGER.warning("Can't read device from %s", self.host)
             self.token = None
-
-        return []
-=======
-        if raw is None:
-            _LOGGER.warning("Can't read device from %s", self.host)
-            return
-
-        xml_root = ET.fromstring(raw)
-        return [mac.text for mac in xml_root.iter('MACAddr')]
->>>>>>> 2625fee8
+            return []
 
     @asyncio.coroutine
     def async_get_device_name(self, device):
